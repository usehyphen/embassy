#![no_std]
#![feature(generic_associated_types)]
#![feature(asm)]
#![feature(min_type_alias_impl_trait)]
#![feature(impl_trait_in_bindings)]
#![feature(type_alias_impl_trait)]
#![allow(incomplete_features)]

#[cfg(any(
    feature = "stm32f401",
    feature = "stm32f405",
    feature = "stm32f407",
    feature = "stm32f410",
    feature = "stm32f411",
    feature = "stm32f412",
    feature = "stm32f413",
    feature = "stm32f415",
    feature = "stm32f417",
    feature = "stm32f423",
    feature = "stm32f427",
    feature = "stm32f429",
    feature = "stm32f437",
    feature = "stm32f439",
    feature = "stm32f446",
    feature = "stm32f469",
    feature = "stm32f479",
))]
pub use {stm32f4xx_hal as hal, stm32f4xx_hal::stm32 as pac};

#[cfg(any(feature = "stm32l0x1", feature = "stm32l0x2", feature = "stm32l0x3",))]
pub use {stm32l0xx_hal as hal, stm32l0xx_hal::pac};

pub mod fmt;

pub mod exti;
pub mod interrupt;

#[cfg(any(
    feature = "stm32f401",
    feature = "stm32f405",
    feature = "stm32f407",
    feature = "stm32f412",
    feature = "stm32f413",
    feature = "stm32f415",
    feature = "stm32f417",
    feature = "stm32f423",
    feature = "stm32f427",
    feature = "stm32f429",
    feature = "stm32f437",
    feature = "stm32f439",
    feature = "stm32f446",
    feature = "stm32f469",
    feature = "stm32f479",
))]
pub mod can;

#[cfg(any(
    feature = "stm32f401",
    feature = "stm32f405",
    feature = "stm32f407",
    feature = "stm32f410",
    feature = "stm32f411",
    feature = "stm32f412",
    feature = "stm32f413",
    feature = "stm32f415",
    feature = "stm32f417",
    feature = "stm32f423",
    feature = "stm32f427",
    feature = "stm32f429",
    feature = "stm32f437",
    feature = "stm32f439",
    feature = "stm32f446",
    feature = "stm32f469",
    feature = "stm32f479",
))]
pub mod rtc;

<<<<<<< HEAD
#[cfg(any(
    feature = "stm32f401",
    feature = "stm32f405",
    feature = "stm32f407",
    feature = "stm32f410",
    feature = "stm32f411",
    feature = "stm32f412",
    feature = "stm32f413",
    feature = "stm32f415",
    feature = "stm32f417",
    feature = "stm32f423",
    feature = "stm32f427",
    feature = "stm32f429",
    feature = "stm32f437",
    feature = "stm32f439",
    feature = "stm32f446",
    feature = "stm32f469",
    feature = "stm32f479",
))]
unsafe impl embassy_extras::usb::USBInterrupt for interrupt::OTG_FS {}
=======
unsafe impl embassy_extras::usb::USBInterrupt for interrupt::OTG_FS {}

use core::option::Option;
use hal::prelude::*;
use hal::rcc::Clocks;

macro_rules! peripherals {
    ($($PER:ident,)+) => {
        #[doc = r"All the peripherals"]
        #[allow(non_snake_case)]
        pub struct Peripherals {
            $(
                pub $PER: pac::$PER,
            )+
        }

        static mut GLOBAL_PERIPHERALS: Option<(Peripherals, Clocks)> = None;

        impl Peripherals {
            pub fn take() -> Option<(Peripherals, Clocks)> {
                unsafe { GLOBAL_PERIPHERALS.take() }
            }

            pub unsafe fn set_peripherals(clocks: Clocks) {
                let dp = pac::Peripherals::steal();
                let peripherals = Peripherals {
                    $(
                        $PER: dp.$PER,
                    )+
                };

                GLOBAL_PERIPHERALS.replace((peripherals, clocks));
            }
        }
    };
}

#[cfg(feature = "stm32f446")]
peripherals! {
    DCMI,
    FMC,
    DBGMCU,
    DMA2,
    DMA1,
//    RCC,
    GPIOH,
    GPIOG,
    GPIOF,
    GPIOE,
    GPIOD,
    GPIOC,
    GPIOB,
    GPIOA,
    SYSCFG,
    SPI1,
    SPI2,
    SPI3,
    SPI4,
    ADC1,
    ADC2,
    ADC3,
    USART6,
    USART1,
    USART2,
    USART3,
    DAC,
    I2C3,
    I2C2,
    I2C1,
    IWDG,
    WWDG,
    RTC,
    UART4,
    UART5,
    ADC_COMMON,
    TIM1,
    TIM2,
    TIM8,
//    TIM3,
    TIM4,
    TIM5,
    TIM9,
    TIM12,
    TIM10,
    TIM13,
    TIM14,
    TIM11,
    TIM6,
    TIM7,
    CRC,
    OTG_FS_GLOBAL,
    OTG_FS_HOST,
    OTG_FS_DEVICE,
    OTG_FS_PWRCLK,
    CAN1,
    CAN2,
    FLASH,
    EXTI,
    OTG_HS_GLOBAL,
    OTG_HS_HOST,
    OTG_HS_DEVICE,
    OTG_HS_PWRCLK,
    SAI1,
    SAI2,
    PWR,
    QUADSPI,
    SPDIFRX,
    SDMMC,
    HDMI_CEC,
    FPU,
    STK,
    NVIC_STIR,
    FPU_CPACR,
    SCB_ACTRL,
}

#[cfg(feature = "stm32f405")]
peripherals! {
    RNG,
    DCMI,
    FSMC,
    DBGMCU,
    DMA2,
    DMA1,
//    RCC,
    GPIOI,
    GPIOH,
    GPIOG,
    GPIOF,
    GPIOE,
    GPIOD,
    GPIOC,
    GPIOJ,
    GPIOK,
    GPIOB,
    GPIOA,
    SYSCFG,
    SPI1,
    SPI2,
    SPI3,
    I2S2EXT,
    I2S3EXT,
    SPI4,
    SPI5,
    SPI6,
    SDIO,
    ADC1,
    ADC2,
    ADC3,
    USART6,
    USART1,
    USART2,
    USART3,
    DAC,
    PWR,
    I2C3,
    I2C2,
    I2C1,
    IWDG,
    WWDG,
    RTC,
    UART4,
    UART5,
    UART7,
    UART8,
    ADC_COMMON,
    TIM1,
    TIM8,
    TIM2,
//    TIM3,
    TIM4,
    TIM5,
    TIM9,
    TIM12,
    TIM10,
    TIM13,
    TIM14,
    TIM11,
    TIM6,
    TIM7,
    ETHERNET_MAC,
    ETHERNET_MMC,
    ETHERNET_PTP,
    ETHERNET_DMA,
    CRC,
    OTG_FS_GLOBAL,
    OTG_FS_HOST,
    OTG_FS_DEVICE,
    OTG_FS_PWRCLK,
    CAN1,
    CAN2,
    FLASH,
    EXTI,
    OTG_HS_GLOBAL,
    OTG_HS_HOST,
    OTG_HS_DEVICE,
    OTG_HS_PWRCLK,
    SAI1,
    LTDC,
    HASH,
    CRYP,
    FPU,
    STK,
    NVIC_STIR,
    FPU_CPACR,
    SCB_ACTRL,
}
>>>>>>> 9e687ade
<|MERGE_RESOLUTION|>--- conflicted
+++ resolved
@@ -75,7 +75,6 @@
 ))]
 pub mod rtc;
 
-<<<<<<< HEAD
 #[cfg(any(
     feature = "stm32f401",
     feature = "stm32f405",
@@ -95,8 +94,6 @@
     feature = "stm32f469",
     feature = "stm32f479",
 ))]
-unsafe impl embassy_extras::usb::USBInterrupt for interrupt::OTG_FS {}
-=======
 unsafe impl embassy_extras::usb::USBInterrupt for interrupt::OTG_FS {}
 
 use core::option::Option;
@@ -303,5 +300,4 @@
     NVIC_STIR,
     FPU_CPACR,
     SCB_ACTRL,
-}
->>>>>>> 9e687ade
+}